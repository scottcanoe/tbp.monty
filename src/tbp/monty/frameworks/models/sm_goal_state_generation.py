--- conflicted
+++ resolved
@@ -23,20 +23,12 @@
     clean_raw_observation,
 )
 from tbp.monty.frameworks.models.saliency import (
-<<<<<<< HEAD
-    SaliencyStrategy,
-    SpectralResidualSalience,
-    UniformSalience,
-    MinimumBarrierSalience,
-    RobustBackgroundSalience,
-=======
     BioSalience,
     MinimumBarrierSalience,
     RobustBackgroundSalience,
     SaliencyStrategy,
     SpectralResidualSalience,
     UniformSalience,
->>>>>>> 8f09e488
 )
 from tbp.monty.frameworks.models.states import GoalState
 
@@ -226,9 +218,6 @@
             **kwargs,
         )
 
-<<<<<<< HEAD
-
-=======
 class OnObjectGsgBio(OnObjectGsg):
     """OnObject GSG using uniform saliency."""
 
@@ -247,7 +236,6 @@
             saliency_strategy=saliency_strategy,
             **kwargs,
         )
->>>>>>> 8f09e488
 """
 -------------------------------------------------------------------------------
  - Return Inhibition
@@ -336,14 +324,10 @@
             returned weight is a scalar. If `point` is a 2D array, the returned
             weight is a 1D array with shape (num_points,).
         """
-<<<<<<< HEAD
-        return np.exp(-self._distance(point) / self._lam_s)
-=======
         dist = self._distance(point)
         if self.cutoff_s is not None and dist > self.cutoff_s:
             return 0
         return np.exp(-dist / self._lam_s)
->>>>>>> 8f09e488
 
     def reset(self) -> None:
         """Reset the kernel to its initial state."""
