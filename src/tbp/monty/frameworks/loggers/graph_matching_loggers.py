--- conflicted
+++ resolved
@@ -526,12 +526,9 @@
         buffer_data["motor_system"]["action_sequence"] = (
             model.motor_system._policy.action_sequence
         )
-<<<<<<< HEAD
-=======
         # Handle custom telemetry.
         if model.motor_system.save_telemetry:
             buffer_data["motor_system"]["telemetry"] = model.motor_system.telemetry
->>>>>>> 68d19dc0
 
         # Some motor systems store additional data specific to their policy, e.g. when
         # principal curvature has informed movements
